--- conflicted
+++ resolved
@@ -8,15 +8,9 @@
 EEG-Epilepsy/
 ├── data/
 │   └── raw/
-<<<<<<< HEAD
-│       ├── patient_mat/           # Dataset 1: Patient-wise .mat files with filter variants
-│       ├── csv_eeg/               # Dataset 2: CSV files with channels + spectral features
-│       └── delhi_hospital_mat/    # Dataset 3: Delhi Hospital EEG data (.mat files)
-=======
 │       ├── delhi_hospital_mat/    # Dataset 3: Delhi Hospital EEG data (.mat files)
 │       ├── patient_wise_mat/      # Dataset 1: SNMC patient Excel files (.xlsx)
 │       └── csv_dataset/           # Dataset 2: CSV dataset
->>>>>>> 7dbaee74
 ├── notebooks/
 │   ├── dataset1_snmc_exploration.ipynb    # SNMC dataset exploration
 │   └── dataset3_delhi_exploration.ipynb   # Delhi Hospital exploration
@@ -25,15 +19,8 @@
 ├── src/
 │   └── loaders/
 │       ├── __init__.py
-<<<<<<< HEAD
-│       ├── dataset1_loader.py     # Patient-wise .mat loader
-│       ├── dataset2_loader.py     # CSV dataset loader
-│       └── dataset3_loader.py     # Delhi Hospital loader
-├── test_loaders.py
-=======
 │       ├── snmc_excel_loader.py   # Data loading utilities for Dataset 1 (SNMC)
 │       └── dataset3_loader.py     # Data loading utilities for Dataset 3 (Delhi)
->>>>>>> 7dbaee74
 ├── requirements.txt
 └── README.md
 ```
@@ -52,8 +39,6 @@
 ```
 
 ## Datasets
-<<<<<<< HEAD
-=======
 
 ### Dataset 1: SNMC Patient-wise Excel Data
 
@@ -70,7 +55,6 @@
 **Data Setup**: Place SNMC Excel files in `data/raw/patient_wise_mat/` directory.
 
 ### Dataset 3: Delhi Hospital
->>>>>>> 7dbaee74
 
 This project supports three types of EEG datasets:
 
@@ -93,9 +77,6 @@
 - **Interictal**: Recordings between seizures
 - **Ictal**: Recordings during seizures
 
-<<<<<<< HEAD
-**Data Setup**: Place `.mat` files in `data/raw/delhi_hospital_mat/` directory.
-=======
 **Data Setup**: Place Dataset 3 `.mat` files in the `data/raw/delhi_hospital_mat/` directory.
 
 ## Downloading Datasets
@@ -114,7 +95,6 @@
 # List available datasets
 python scripts/download_datasets.py --list
 ```
->>>>>>> 7dbaee74
 
 ## Usage
 
@@ -156,63 +136,6 @@
 
 ### Programmatic Data Loading
 
-<<<<<<< HEAD
-#### Dataset 1: Patient-wise .mat files
-
-```python
-from src.loaders import load_patient_mat, list_patient_files, has_seizure_data
-
-# List available patient files
-files = list_patient_files()
-print(f"Found patients: {list(files.keys())}")
-
-# Load a specific patient's data
-data = load_patient_mat('Patient1', filter_type='alpha')
-print(f"Sampling rate: {data['metadata']['sampling_rate']} Hz")
-print(f"Has seizure: {data['metadata']['has_seizure']}")
-print(f"Data shape: {data['data'].shape}")
-
-# Check if patient has seizure data
-print(f"Patient1 has seizure: {has_seizure_data('Patient1')}")  # True
-print(f"Patient11 has seizure: {has_seizure_data('Patient11')}")  # True
-```
-
-#### Dataset 2: CSV with spectral features
-
-```python
-from src.loaders import load_csv_eeg, list_csv_files, concatenate_csv_data
-
-# List available CSV files
-files = list_csv_files()
-print(f"Found {len(files)} CSV files")
-
-# Load a CSV file
-data = load_csv_eeg(files[0])
-print(f"Channels: {data['metadata']['n_channels']}")
-print(f"Samples: {data['metadata']['n_samples']}")
-print(f"Channel columns: {data['metadata']['channel_columns']}")
-print(f"Spectral features: {data['metadata']['spectral_columns']}")
-
-# Access data as DataFrame
-df = data['dataframe']
-print(df.head())
-
-# Access raw channels as NumPy array
-channels_data = data['channels_array']
-print(f"Shape: {channels_data.shape}")  # (n_samples, n_channels)
-```
-
-#### Dataset 3: Delhi Hospital
-
-```python
-from src.loaders import load_delhi_segment, list_available_files
-
-# List available files by category
-files = list_available_files()
-print(f"Pre-ictal: {len(files['pre_ictal'])}")
-print(f"Interictal: {len(files['interictal'])}")
-print(f"Ictal: {len(files['ictal'])}")
-=======
 #### SNMC Dataset (Excel Files)
 
 ```python
@@ -259,7 +182,6 @@
 # List available files
 files = list_available_delhi_files()
 print(f"Found {len(files['ictal'])} ictal segments")
->>>>>>> 7dbaee74
 
 # Load a segment
 if files['ictal']:
@@ -271,19 +193,6 @@
 
 ## Features
 
-<<<<<<< HEAD
-- **Modular Loaders**: Three separate loaders for different dataset types
-- **Consistent API**: All loaders return data with consistent structure and metadata
-- **Robust Error Handling**: Graceful handling of missing files and format variations
-- **Rich Metadata**: Automatic extraction and attachment of sampling rates, labels, and file origins
-- **Flexible Data Access**: Support for both NumPy arrays and Pandas DataFrames
-- **Validation**: Built-in validation for file existence and data format
-- **Comprehensive Documentation**: Inline docstrings with usage examples
-- **Special Features**:
-  - **Dataset 1**: Automatic seizure detection for Patient1 and Patient11
-  - **Dataset 2**: Automatic channel and spectral feature identification
-  - **Dataset 3**: Automatic segment label detection (pre-ictal/interictal/ictal)
-=======
 - **Multiple Dataset Support**: 
   - SNMC patient-wise Excel files (.xlsx)
   - Delhi Hospital .mat files
@@ -294,7 +203,6 @@
 - **Visualization**: Channel-wise time series plots and spectral analysis
 - **Statistical Analysis**: Basic and spectral statistics computation
 - **Extensible**: Clear guidance for adding advanced features
->>>>>>> 7dbaee74
 
 ## Next Steps
 
