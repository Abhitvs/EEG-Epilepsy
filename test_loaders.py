"""
Basic tests for the loader utilities to ensure they work correctly.
This is not a full test suite, just sanity checks.
"""

import sys
from pathlib import Path

# Add src to path
sys.path.insert(0, str(Path(__file__).parent / 'src'))

import numpy as np
import pandas as pd
from loaders import (
    # Dataset 1
    list_patient_files,
    has_seizure_data,
    identify_patient_from_filename,
    identify_filter_type,
    get_patient_info,
    # Dataset 2
    list_csv_files,
    identify_channel_columns,
    identify_spectral_columns,
    get_csv_info,
    # Dataset 3
    load_delhi_segment,
    load_multiple_segments,
    list_available_delhi_files,
    get_segment_info,
<<<<<<< HEAD
    identify_label_from_filename,
=======
    list_available_snmc_files,
    has_seizures,
    get_patient_seizure_id,
>>>>>>> 7dbaee74
)
from loaders.dataset1_loader import get_data_path as get_patient_data_path
from loaders.dataset2_loader import get_data_path as get_csv_data_path
from loaders.dataset3_loader import extract_data_array, get_data_path
from loaders.snmc_excel_loader import get_data_path as get_snmc_data_path


def test_list_available_delhi_files():
    """Test listing available Delhi Hospital files (should handle missing data gracefully)."""
    files = list_available_delhi_files()
    assert isinstance(files, dict)
    assert 'pre_ictal' in files
    assert 'interictal' in files
    assert 'ictal' in files
    print("✓ test_list_available_delhi_files passed")


def test_list_available_snmc_files():
    """Test listing available SNMC files (should handle missing data gracefully)."""
    files = list_available_snmc_files()
    assert isinstance(files, dict)
    print("✓ test_list_available_snmc_files passed")


def test_get_data_path():
    """Test getting the data path."""
    path = get_data_path()
    assert isinstance(path, Path)
    assert 'delhi_hospital_mat' in str(path)
    print("✓ test_get_data_path passed")


def test_get_segment_info():
    """Test segment info extraction."""
    # Create mock segment
    mock_data = np.random.randn(23, 4097)
    segment = {'data': mock_data}
    
    info = get_segment_info(segment)
    assert 'keys' in info
    assert 'shapes' in info
    assert 'n_channels' in info
    assert 'n_samples' in info
    assert info['n_channels'] == 23
    assert info['n_samples'] == 4097
    print("✓ test_get_segment_info passed")


def test_extract_data_array():
    """Test extracting data array from segment."""
    # Test with 'data' key
    mock_data = np.random.randn(23, 4097)
    segment = {'data': mock_data}
    
    extracted = extract_data_array(segment)
    assert extracted is not None
    assert np.array_equal(extracted, mock_data)
    
    # Test with no valid data
    segment_no_data = {'metadata': 'some info'}
    extracted = extract_data_array(segment_no_data)
    assert extracted is None
    
    print("✓ test_extract_data_array passed")


def test_load_multiple_segments_with_empty_list():
    """Test loading multiple segments with empty file list."""
    segments = load_multiple_segments([])
    assert isinstance(segments, list)
    assert len(segments) == 0
    print("✓ test_load_multiple_segments_with_empty_list passed")


<<<<<<< HEAD
# Dataset 1 tests
def test_list_patient_files():
    """Test listing patient files (should handle missing data gracefully)."""
    files = list_patient_files()
    assert isinstance(files, dict)
    print("✓ test_list_patient_files passed")


def test_has_seizure_data():
    """Test seizure data identification for Patient1 and Patient11."""
    assert has_seizure_data('Patient1') == True
    assert has_seizure_data('Patient11') == True
    assert has_seizure_data('Patient5') == False
    assert has_seizure_data('Patient10') == False
    print("✓ test_has_seizure_data passed")


def test_identify_patient_from_filename():
    """Test patient identification from filenames."""
    assert identify_patient_from_filename('Patient1_alpha.mat') is not None
    assert identify_patient_from_filename('P11_data.mat') is not None
    assert identify_patient_from_filename('no_patient.mat') is None
    print("✓ test_identify_patient_from_filename passed")


def test_identify_filter_type():
    """Test filter type identification from filenames."""
    assert identify_filter_type('Patient1_alpha.mat') == 'alpha'
    assert identify_filter_type('Patient5_beta.mat') == 'beta'
    assert identify_filter_type('Patient1_data.mat') is None
    print("✓ test_identify_filter_type passed")


def test_get_patient_info():
    """Test patient info extraction."""
    mock_data = np.random.randn(23, 240000)
    patient_data = {
        'data': mock_data,
        'metadata': {
            'patient_id': 'Patient1',
            'has_seizure': True,
            'sampling_rate': 173.61,
            'n_channels': 23,
            'n_samples': 240000,
        }
    }
    
    info = get_patient_info(patient_data)
    assert 'patient_id' in info
    assert 'has_seizure' in info
    assert info['data_shape'] == (23, 240000)
    print("✓ test_get_patient_info passed")


def test_get_patient_data_path():
    """Test getting the patient data path."""
    path = get_patient_data_path()
    assert isinstance(path, Path)
    assert 'patient_mat' in str(path)
    print("✓ test_get_patient_data_path passed")


# Dataset 2 tests
def test_list_csv_files():
    """Test listing CSV files (should handle missing data gracefully)."""
    files = list_csv_files()
    assert isinstance(files, list)
    print("✓ test_list_csv_files passed")


def test_identify_channel_columns():
    """Test channel column identification."""
    cols = ['ch1', 'ch2', 'ch3', 'alpha_power', 'beta_power']
    channel_cols = identify_channel_columns(cols)
    assert 'ch1' in channel_cols
    assert 'ch2' in channel_cols
    assert 'alpha_power' not in channel_cols
    print("✓ test_identify_channel_columns passed")


def test_identify_spectral_columns():
    """Test spectral column identification."""
    cols = ['ch1', 'alpha_power', 'beta_power', 'theta_energy']
    spectral_cols = identify_spectral_columns(cols)
    assert 'alpha' in spectral_cols
    assert 'beta' in spectral_cols
    assert 'theta' in spectral_cols
    assert 'alpha_power' in spectral_cols['alpha']
    print("✓ test_identify_spectral_columns passed")


def test_get_csv_info():
    """Test CSV info extraction."""
    mock_channels = np.random.randn(1000, 14)
    mock_df = pd.DataFrame(mock_channels, columns=[f'ch{i}' for i in range(1, 15)])
    
    csv_data = {
        'dataframe': mock_df,
        'channels_array': mock_channels,
        'spectral_array': None,
        'metadata': {
            'n_samples': 1000,
            'n_channels': 14,
            'sampling_rate': 256.0,
        }
    }
    
    info = get_csv_info(csv_data)
    assert 'n_channels' in info
    assert 'n_samples' in info
    assert info['channels_shape'] == (1000, 14)
    print("✓ test_get_csv_info passed")


def test_get_csv_data_path():
    """Test getting the CSV data path."""
    path = get_csv_data_path()
    assert isinstance(path, Path)
    assert 'csv_eeg' in str(path)
    print("✓ test_get_csv_data_path passed")


# Dataset 3 tests
def test_identify_label_from_filename():
    """Test label identification from filenames."""
    assert identify_label_from_filename('preictal_01.mat') == 'pre_ictal'
    assert identify_label_from_filename('interictal_02.mat') == 'interictal'
    assert identify_label_from_filename('ictal_03.mat') == 'ictal'
    print("✓ test_identify_label_from_filename passed")
=======
def test_has_seizures():
    """Test seizure detection for patients."""
    assert has_seizures(1) == True
    assert has_seizures(11) == True
    assert has_seizures(2) == False
    assert has_seizures(5) == False
    print("✓ test_has_seizures passed")


def test_get_patient_seizure_id():
    """Test getting seizure ID for patients."""
    assert get_patient_seizure_id(1) == 363
    assert get_patient_seizure_id(11) == 1306
    assert get_patient_seizure_id(2) is None
    assert get_patient_seizure_id(5) is None
    print("✓ test_get_patient_seizure_id passed")


def test_get_snmc_data_path():
    """Test getting the SNMC data path."""
    path = get_snmc_data_path()
    assert isinstance(path, Path)
    assert 'patient_wise_mat' in str(path)
    print("✓ test_get_snmc_data_path passed")
>>>>>>> 7dbaee74


if __name__ == '__main__':
    print("Running basic loader tests...\n")
    
<<<<<<< HEAD
    print("=== Dataset 3 (Delhi Hospital) Tests ===")
    test_list_available_files()
=======
    # Delhi Hospital tests
    test_list_available_delhi_files()
>>>>>>> 7dbaee74
    test_get_data_path()
    test_get_segment_info()
    test_extract_data_array()
    test_load_multiple_segments_with_empty_list()
    test_identify_label_from_filename()
    
    print("\n=== Dataset 1 (Patient-wise .mat) Tests ===")
    test_list_patient_files()
    test_has_seizure_data()
    test_identify_patient_from_filename()
    test_identify_filter_type()
    test_get_patient_info()
    test_get_patient_data_path()
    
    print("\n=== Dataset 2 (CSV) Tests ===")
    test_list_csv_files()
    test_identify_channel_columns()
    test_identify_spectral_columns()
    test_get_csv_info()
    test_get_csv_data_path()
    
    # SNMC tests
    test_list_available_snmc_files()
    test_has_seizures()
    test_get_patient_seizure_id()
    test_get_snmc_data_path()
    
    print("\n✅ All tests passed!")<|MERGE_RESOLUTION|>--- conflicted
+++ resolved
@@ -28,13 +28,9 @@
     load_multiple_segments,
     list_available_delhi_files,
     get_segment_info,
-<<<<<<< HEAD
-    identify_label_from_filename,
-=======
     list_available_snmc_files,
     has_seizures,
     get_patient_seizure_id,
->>>>>>> 7dbaee74
 )
 from loaders.dataset1_loader import get_data_path as get_patient_data_path
 from loaders.dataset2_loader import get_data_path as get_csv_data_path
@@ -109,137 +105,6 @@
     print("✓ test_load_multiple_segments_with_empty_list passed")
 
 
-<<<<<<< HEAD
-# Dataset 1 tests
-def test_list_patient_files():
-    """Test listing patient files (should handle missing data gracefully)."""
-    files = list_patient_files()
-    assert isinstance(files, dict)
-    print("✓ test_list_patient_files passed")
-
-
-def test_has_seizure_data():
-    """Test seizure data identification for Patient1 and Patient11."""
-    assert has_seizure_data('Patient1') == True
-    assert has_seizure_data('Patient11') == True
-    assert has_seizure_data('Patient5') == False
-    assert has_seizure_data('Patient10') == False
-    print("✓ test_has_seizure_data passed")
-
-
-def test_identify_patient_from_filename():
-    """Test patient identification from filenames."""
-    assert identify_patient_from_filename('Patient1_alpha.mat') is not None
-    assert identify_patient_from_filename('P11_data.mat') is not None
-    assert identify_patient_from_filename('no_patient.mat') is None
-    print("✓ test_identify_patient_from_filename passed")
-
-
-def test_identify_filter_type():
-    """Test filter type identification from filenames."""
-    assert identify_filter_type('Patient1_alpha.mat') == 'alpha'
-    assert identify_filter_type('Patient5_beta.mat') == 'beta'
-    assert identify_filter_type('Patient1_data.mat') is None
-    print("✓ test_identify_filter_type passed")
-
-
-def test_get_patient_info():
-    """Test patient info extraction."""
-    mock_data = np.random.randn(23, 240000)
-    patient_data = {
-        'data': mock_data,
-        'metadata': {
-            'patient_id': 'Patient1',
-            'has_seizure': True,
-            'sampling_rate': 173.61,
-            'n_channels': 23,
-            'n_samples': 240000,
-        }
-    }
-    
-    info = get_patient_info(patient_data)
-    assert 'patient_id' in info
-    assert 'has_seizure' in info
-    assert info['data_shape'] == (23, 240000)
-    print("✓ test_get_patient_info passed")
-
-
-def test_get_patient_data_path():
-    """Test getting the patient data path."""
-    path = get_patient_data_path()
-    assert isinstance(path, Path)
-    assert 'patient_mat' in str(path)
-    print("✓ test_get_patient_data_path passed")
-
-
-# Dataset 2 tests
-def test_list_csv_files():
-    """Test listing CSV files (should handle missing data gracefully)."""
-    files = list_csv_files()
-    assert isinstance(files, list)
-    print("✓ test_list_csv_files passed")
-
-
-def test_identify_channel_columns():
-    """Test channel column identification."""
-    cols = ['ch1', 'ch2', 'ch3', 'alpha_power', 'beta_power']
-    channel_cols = identify_channel_columns(cols)
-    assert 'ch1' in channel_cols
-    assert 'ch2' in channel_cols
-    assert 'alpha_power' not in channel_cols
-    print("✓ test_identify_channel_columns passed")
-
-
-def test_identify_spectral_columns():
-    """Test spectral column identification."""
-    cols = ['ch1', 'alpha_power', 'beta_power', 'theta_energy']
-    spectral_cols = identify_spectral_columns(cols)
-    assert 'alpha' in spectral_cols
-    assert 'beta' in spectral_cols
-    assert 'theta' in spectral_cols
-    assert 'alpha_power' in spectral_cols['alpha']
-    print("✓ test_identify_spectral_columns passed")
-
-
-def test_get_csv_info():
-    """Test CSV info extraction."""
-    mock_channels = np.random.randn(1000, 14)
-    mock_df = pd.DataFrame(mock_channels, columns=[f'ch{i}' for i in range(1, 15)])
-    
-    csv_data = {
-        'dataframe': mock_df,
-        'channels_array': mock_channels,
-        'spectral_array': None,
-        'metadata': {
-            'n_samples': 1000,
-            'n_channels': 14,
-            'sampling_rate': 256.0,
-        }
-    }
-    
-    info = get_csv_info(csv_data)
-    assert 'n_channels' in info
-    assert 'n_samples' in info
-    assert info['channels_shape'] == (1000, 14)
-    print("✓ test_get_csv_info passed")
-
-
-def test_get_csv_data_path():
-    """Test getting the CSV data path."""
-    path = get_csv_data_path()
-    assert isinstance(path, Path)
-    assert 'csv_eeg' in str(path)
-    print("✓ test_get_csv_data_path passed")
-
-
-# Dataset 3 tests
-def test_identify_label_from_filename():
-    """Test label identification from filenames."""
-    assert identify_label_from_filename('preictal_01.mat') == 'pre_ictal'
-    assert identify_label_from_filename('interictal_02.mat') == 'interictal'
-    assert identify_label_from_filename('ictal_03.mat') == 'ictal'
-    print("✓ test_identify_label_from_filename passed")
-=======
 def test_has_seizures():
     """Test seizure detection for patients."""
     assert has_seizures(1) == True
@@ -264,19 +129,13 @@
     assert isinstance(path, Path)
     assert 'patient_wise_mat' in str(path)
     print("✓ test_get_snmc_data_path passed")
->>>>>>> 7dbaee74
 
 
 if __name__ == '__main__':
     print("Running basic loader tests...\n")
     
-<<<<<<< HEAD
-    print("=== Dataset 3 (Delhi Hospital) Tests ===")
-    test_list_available_files()
-=======
     # Delhi Hospital tests
     test_list_available_delhi_files()
->>>>>>> 7dbaee74
     test_get_data_path()
     test_get_segment_info()
     test_extract_data_array()
